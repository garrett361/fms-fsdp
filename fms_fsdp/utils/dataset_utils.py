import csv
import logging
import math
import os
import random
import time
from collections import OrderedDict
from typing import Any, Callable, Dict, List, Optional, Sized, Type, Union

import pyarrow as pa
import torch
import torch.utils.data as data

from fms_fsdp.utils.checkpointing_utils import get_latest


"""
The following distributed dataloaders are designed around 3 main principles:

1. Efficient, asynchronous operation. Workers on different devices do not communicate. 
2. Modularity. Data loading pipeline is composed of wrapped iterators, the base iterator 
    loading from disk and additional layers adding levels of post-processing (shuffling, 
    packing, padding, etc.).
3. Seamless resumption from checkpoint. Each stage of the pipeline maintains an internal 
    state that can be written/read on disk via implemented recursive `state_dict()` and 
    `load_state_dict()` calls.
4. Rescalability. Users can save and load checkpoints to/from different numbers of workers 
    without losing the global state. This is accomplished by splitting state fields for each 
    layer into `state_params`, which are typically scalar-valued and can be discarded when 
    rescaling (i.e. counters, RNG states), and `reshard_params`, which are lists that can be 
    re-distributed over workers (i.e. buffers).

Our loaders obey the following type heirarchy: 
torch.data.IterableDataset -> _Stateful_Dataset -> _Wrapper_Dataset. 
`_Stateful_Dataset` implements state and checkpointing logic. A `_Wrapper_Dataset` holds a 
single `_Stateful_Dataset` and iterates via calling its wrapped dataset any number of times, 
then applying some sort of post-processing and yielding the result. Users build data processing 
pipelines by wrapping a base `_Stateful_Dataset` in any number of `_Wrapper_Dataset` layers, 
which is then passed to the torch DataLoader.

NOTE: `_Wrapper_Dataset` currently only implements wrapping a single instantiated sub-dataset layer. 
Many layers need multiple sub-layers (i.e. random sampling from distinct data sources). These are 
currently implemented as base `_Stateful_Datasets` that take the class of their sub-layers plus any 
pass-through arguments, and instantiate all those sub-layers. This is easy on the user, who no longer 
needs to instantiate large sets of sub-layers in their code, but leads to awkwardness in this file. 
Cleanup is planned for the future. 
"""


def _shard_partition(itemlist: List[Any], rank: int, worldsize: int) -> List[Any]:
    """
    Partition itemlist into worldsize chunks, grab chunk corresponding to rank and return.
    """
    return itemlist[
        (rank * len(itemlist)) // worldsize : ((rank + 1) * len(itemlist)) // worldsize
    ]


def _shard_inclusive(itemlist: List[Any], rank: int, worldsize: int) -> List[Any]:
    """
    In cases where len(itemlist) % worldsize != 0, allow for fractional ownership of items,
    and return the span including all owned items, fractional or otherwise.
    """
    start = math.floor(len(itemlist) * rank / worldsize)
    end = math.ceil(len(itemlist) * (rank + 1) / worldsize)
    return itemlist[start:end]


class _Stateful_Dataset(data.IterableDataset):
    """
    Stub for stateful datasets, extends data.IterableDataset with state_dict methods.
    All subclasses should specify the params to be considered stateful or reshardable in the
    self.state_params and self.reshard_params lists.
    """

    def __init__(
        self,
        rank: int,
        worldsize: int,
    ):
        assert rank >= 0, f"Rank {rank} must be a positive integer"
        assert (
            worldsize > rank
        ), f"Worldsize {worldsize} must be greater than rank {rank}"
        self.state_params: List[str] = []
        self.reshard_params: List[str] = []
        self.rank = rank
        self.worldsize = worldsize
        self.load_worldsize = (
            worldsize  # Enable calling load_state_dict() directly, assume no rescaling
        )

    def statename(self, x: str):
        # Note that this naming convention implicitly disallows repeated layers in the dataset pipeline
        return self.__class__.__name__ + "." + x

    def state_dict(self):
        """
        Retrieve all state and reshard flags (each worker/process saves its own state dict shard)
        """
        return {
            self.statename(flag): getattr(self, flag)
            for flag in self.state_params + self.reshard_params
        }

    def _reshard(self, sharded_list):
        """
        Sharded_list is a list of lists, where each "shard" sublist must have the same length.
        These shards should tightly span only the partition of data owned by this worker.
        (i.e. if global_list is the list of all entries, sharded_list = _shard_inclusive(global_list) ).
        Determine fractional ownership of shards, and get the flattened partition owned by this worker.
        """
        # How many shards did _shard_inclusive() drop to the left of sharded_list?
        shard_offset = math.floor(self.load_worldsize * self.rank / self.worldsize)
        # How long are the list shards?
        shard_len = len(sharded_list[0])
        for i, shard in enumerate(sharded_list):
            assert (
                len(shard) == shard_len
            ), f"Shard {i} with length {len(shard)} does not match expected {shard_len}"
        # How many list items did _shard_inclusive() drop to the left of the flattened sharded_list?
        item_offset = shard_len * shard_offset
        # How many list items are there in total?
        n_items = self.load_worldsize * shard_len
        # The indices of the flattened sharded_list that this worker owns
        my_items = range(
            int(n_items * self.rank / self.worldsize) - item_offset,
            int(n_items * (self.rank + 1) / self.worldsize) - item_offset,
        )
        # Pull out owned items
        return [sharded_list[i // shard_len][i % shard_len] for i in my_items]

    def load_state_dict(self, state_dicts, sharded_input=False):
        """
        Input state_dicts is a list of state_dicts. If sharded_input=False, this is expected to be the
        global list of states across all checkpoint shard files. If sharded_input=True, this expects
        _shard_inclusive(global_state_list). Handling reduced inputs allows for much more efficient loading.
        Workflow:
        1. if sharded_inputs is false, shard the inputs.
        2. If worldsize matches checkpoint, pull state and reshard params from the given checkpoint
            shard (state_dicts is a singleton list).
        3. If worldsize does not match checkpoint, toss state params and assemble reshard params from
            across given state_dicts. In this case state_dicts may be singleton (for fractional ownership)
            or multi-element (for multiple/partitioned ownership).
        4. Return reduced input for use by downstream loading functions
        """
        if not sharded_input:
            self.load_worldsize = len(state_dicts)
            state_dicts = _shard_inclusive(state_dicts, self.rank, self.worldsize)
        if self.load_worldsize == self.worldsize:
            [
                setattr(self, flag, state_dicts[0][self.statename(flag)])
                for flag in self.state_params + self.reshard_params
            ]
        else:
            for flag in self.reshard_params:
                reshard = self._reshard(
                    [sd[self.statename(flag)] for sd in state_dicts]
                )
                setattr(self, flag, reshard)
        return state_dicts

    def load_from_path(self, path: str):
        """
        Count shard files in the specified checkpoint folder and determine overlap with current
        rank and worldsize partition. Load only matching shardfile(s) and pass to load_state_dict.
        This is more efficient than sharding the full loaded state.
        """
        assert os.path.exists(path), "Specified checkpoint does not exist"
        assert not os.path.isfile(path), "Checkpoint should be a folder of shard states"
        fileshards = [x for x in os.listdir(path) if "loader" in x]
        fileshards = sorted(fileshards, key=lambda x: int(x.split("_")[2][:-4]))
        assert (
            len(fileshards) > 0
        ), "Checkpoint directory must contain checkpoint files with 'loader' in the name"
        self.load_worldsize = len(fileshards)
        # Grab only the shard files holding data we currently own
        my_fileshards = _shard_inclusive(fileshards, self.rank, self.worldsize)
        states = [torch.load(os.path.join(path, x)) for x in my_fileshards]
        self.load_state_dict(states, True)

    def save_to_path(self, path: str):
        """
        Grab recursive shard states and save all shard states to the specified checkpoint folder
        """
        os.makedirs(path, exist_ok=True)
        state = self.state_dict()
        torch.save(state, os.path.join(path, f"loader_state_{self.rank}.pth"))


class _Wrapper_Dataset(_Stateful_Dataset):
    """
    Stub for nested wrappers of _Stateful_Datasets. Extends state fns with recursion.
    Requires a single instantiated sub-dataset.
    """

    def __init__(
        self,
        dataset: _Stateful_Dataset,
    ):
        self.dataset = dataset
        super().__init__(self.dataset.rank, self.dataset.worldsize)

    def load_state_dict(self, state_dicts, sharded_input=False):
        """
        Sets all specified flags at the current level, then recurses into wrapped dataset.
        """
        sharded_dicts = super().load_state_dict(state_dicts, sharded_input)
        self.dataset.load_worldsize = self.load_worldsize
        self.dataset.load_state_dict(sharded_dicts, True)
        return sharded_dicts

    def state_dict(self):
        """
        Fetches state dict recursively from wrapped layers, then adds specified flags.
        Overlapping flags are overwritten with a warning.
        """
        out = self.dataset.state_dict()
        state = super().state_dict()
        for flag in self.state_params + self.reshard_params:
            if flag in out:
                logging.warning(
                    f"Loader {self.rank}: flag {flag} already present in state_dict with value {out[flag]}. "
                    + f"Overwriting with value {state[flag]}"
                )
        out.update(state)
        return out


class Preprocess_Dataset(_Wrapper_Dataset):
    """
    Wrapper for a _Stateful_Dataset that applies a specified preprocessing
    or augmentation function to dataset outputs.
    ...
    Args
    ----
    dataset : _Stateful_Dataset
        Fully instantiated dataset
    aug_fn : function (any -> any)
        The augmentation function to apply to each dataset item.
    """

    def __init__(
        self,
        dataset: _Stateful_Dataset,
        aug_fn: Callable,
    ):
        super().__init__(dataset)
        self.aug_fn = aug_fn

    def __iter__(self):
        dataset = iter(self.dataset)
        while True:
            out = next(dataset)
            yield self.aug_fn(out)


class Checkpoint_Dataset(_Wrapper_Dataset):
    """
    Wrapper for a _Stateful_Dataset that implements auto-checkpoint saving every n steps.
    Useful for setting n_workers > 0, so that workers do not rely on the master process
    for state saving (inter-process communication unsupported in PyTorch datasets).
    ...
    Args
    ----
    dataset : _Stateful_Dataset
        Fully instantiated dataset
    load_path : str
        Absolute path to checkpoint load directory. If a checkpoint exists, loads it.
    interval : int
        Saves a new checkpoint every interval.
    steps_per_batch : optional[int]
        Number of steps required to fill a single batch. Increments interval only
        when a full batch is formed. Defaults to 1.
    save_path : optional[str]
        Absolute path to checkpoint save directory. Defaults to load_path.
    """

    def __init__(
        self,
        dataset: _Stateful_Dataset,
        load_path: str,
        interval: int,
        steps_per_batch: int = 1,
        save_path: str = "",
    ):
        super().__init__(dataset)
        self.interval = interval
        self.spb = steps_per_batch
        load_path = os.path.join(load_path, "checkpoints")
        if len(save_path) == 0:
            save_path = load_path
        else:
            save_path = os.path.join(save_path, "checkpoints")
        self.path = save_path
        self.step = 0
        self.ministep = 0
        self.load_from_path(load_path)

    def __iter__(self):
        dataset = iter(self.dataset)
        while True:
            yield next(dataset)
            self.ministep += 1
            if self.ministep == self.spb:
                self.ministep = 0
                self.step += 1
                print(self.rank, self.step, self.interval)
                if self.step % self.interval == 0:
                    newpath = os.path.join(self.path, "step_" + str(self.step) + "_ckp")
                    self.save_to_path(newpath)

    def report(self, msg):
        if self.rank == 0:
            print(msg)

    def save_to_path(self, path: str):
        self.report(f"Saving dataset to {path}")
        start = time.time()
        super().save_to_path(path)
        self.report(
            f"Dataset successfully saved to {path}! Save time: {time.time() - start}"
        )

    def load_from_path(self, path: str):
        # If path does not exist, or exists but is empty, exit early
        if not os.path.exists(path) or len(os.listdir(path)) == 0:
            self.report(
                f"No valid checkpoint detected at {path}, dataset starting from scratch."
            )
            return
        # Grab latest item in path
        latest = os.path.join(path, get_latest(path))
        self.report(f"Dataset checkpoint detected at {latest}")
        # If item is not a folder, exit early
        if os.path.isfile(latest):
            self.report(
                f"Checkpoint exists but contains no dataset! Dataset starting from scratch."
            )
            return
        # If item is a folder, get the step count
        self.step = int(latest.split("_")[-2])
        # Proceed
        start = time.time()
        self.dataset.load_from_path(latest)
        self.report(f"Dataset checkpoint loaded! Load time: {time.time() - start}")


class Preload_Buffer_Dataset(_Wrapper_Dataset):
    """
    Wrapper for a Stateful_Dataset that implements data shuffling via a single in/out buffer.
    Fills buffer two at a time, up to desired size, then switches to one at a time to maintain size.
    Passes randomly sampled outputs one by one.
    Ensures local mixing of data without relying on sliding windows or shuffling of large buffers.
    Any two consecutive inputs will be separated by window_size steps in expectation.
    Rescaling-enabled: buffers that shrink will re-grow to window_size, buffers that expand stay large.
    ...
    Args
    ----
    dataset : _Stateful_Dataset
        Fully instantiated dataset
    window_size : int
        Max size of input/output buffer
    """

    def __init__(self, dataset: _Stateful_Dataset, window_size: int):
        super().__init__(dataset)
        assert (
            window_size > 1
        ), f"Window size {window_size} must be greater than 1 for shuffling to occur"
        self.window_size = window_size
        self.g_state = None
        self.generator = torch.Generator().manual_seed(self.rank)
        self.buffer: List[List[Any]] = []
        self.buffer_size = 0
        self.state_params = ["g_state"]
        self.reshard_params = ["buffer"]

    def __iter__(self):
        dataset = iter(self.dataset)
        while True:
            # Pad out buffer if needed
            self._pad_buffer()

            # Load a point to buffer if necessary
            if self.buffer_size < self.window_size:
                self.buffer[self.buffer_size] = next(dataset)
                self.buffer_size += 1

            # Swap out randomly sampled value from buffer
            i = torch.randint(self.buffer_size, (1,), generator=self.generator).item()
            out = self.buffer[i]
            self.buffer[i] = next(dataset)
            yield out

    def _pad_buffer(self):
        if self.buffer_size < self.window_size:
            self.buffer += [
                [],
            ] * (self.window_size - self.buffer_size)

    def state_dict(self):
        # Write generator state manually
        self.g_state = self.generator.get_state()
        # Prune buffer so it can be resharded in future
        self.buffer = self.buffer[: self.buffer_size]
        out = super().state_dict()
        return out

    def load_state_dict(self, state_dicts, sharded_input=False):
        sharded_dicts = super().load_state_dict(state_dicts, sharded_input)
        # Manually set generator state if it exists
        if self.g_state is not None:
            self.generator.set_state(self.g_state)
        # Manually set buffer size
        self.buffer_size = len(self.buffer)
        return sharded_dicts


class Buffer_Dataset(_Wrapper_Dataset):
    """
    Wrapper for a _Stateful_Dataset that takes in sequences of varying lengths, and packs/pads them
    into sequences of desired length. Input sequences are packed greedily until the buffer would
    otherwise overrun, then remaining values are filled depending on initialization flags.
    Also injects BOS/EOS into the packed output sequence if desired, and if BOS/EOS tokens are
    not already in those positions. Implements rescaling by simply dropping (buffer) state.
    ...
    Args
    ----
    dataset : _Stateful_Dataset
        Fully instantiated dataset
    seq_len : int
        The desired sequence length
    pack_hard : bool
        Split input sequences to fill output buffer, or use pad tokens to fill remaining space?
    bos_token : any | None
        Token to prepend to every output sequence. If None, no token is added. Type should match data type.
    eos_token : any | None
        Token to append to every output sequence. If None, no token is added. Type should match data type.
    pad_token : any | None
        Token used to fill out output sequence. Type should match data type.
    drop_final_token : any | None
        Drop the final token of each document if it matches this value?
        (For edge case where bos=eos=None, and sep already appears at beginning of each doc -
        drop added extra sep from end of doc)
    """

    def __init__(
        self,
        dataset: _Stateful_Dataset,
        seq_len: int,
        pack_hard: bool,
        bos_token=None,
        eos_token=None,
        pad_token=None,
        drop_final_token=None,  # one-off fix for Llama training (sep already in data)
    ):
        super().__init__(dataset)
        self.len = seq_len

        # Buffer args
        self.buffer: List[str] = []
        self.bos = bos_token
        self.eos = eos_token
        self.pad = pad_token
        self.pack_hard = pack_hard
        if not pack_hard:
            assert (
                pad_token is not None
            ), "Error: if using pads, you must supply a pad_token"
        self.drop = drop_final_token

        self.state_params = ["buffer"]

    def _get_buffer(self, iterable, length, buffer):
        # Pull data until buffer is about to overrun, return exactly proper length
        new = []
        while len(buffer) + len(new) < length:
            buffer += new
            new = next(iterable)
            if new[-1] == self.drop:
                new = new[:-1]

        # Add bos if needed
        if self.bos is not None and (len(buffer) == 0 or buffer[0] != self.bos):
            buffer = [self.bos] + buffer

        # Handle buffer splitting
        if len(buffer) >= length:
            # If buffer is too long, force split
            out = buffer[:length]
            buffer = buffer[length:]
            if self.eos is not None and out[-1] != self.eos:
                buffer = [out[-1]] + buffer
                out[-1] = self.eos
            buffer = buffer + new
        else:
            if self.pack_hard:
                # Pack in as much of new sequence as will fit
                buffer = buffer + new
                out = buffer[:length]
                buffer = buffer[length:]
                if self.eos is not None and out[-1] != self.eos:
                    buffer = [out[-1]] + buffer
                    out[-1] = self.eos
            else:
                # Fill out with pads as needed
                if self.eos is not None and buffer[-1] != self.eos:
                    buffer.append(self.eos)
                if self.pad is not None:
                    out = buffer + [self.pad] * (length - len(buffer))
                else:
                    out = buffer
                buffer = new
        return out, buffer

    # Fill buffer line by line, delimiters and packing/splitting as appropriate
    def __iter__(self):
        dataset = iter(self.dataset)
        while True:
            out, buffer = self._get_buffer(dataset, self.len, self.buffer)
            self.buffer = buffer
            yield out


class Streaming_Doc_Dataset(_Stateful_Dataset):
    """
    The base distributed dataset for loading sequences/documents from pyarrow shards.
    Pyarrow shard files are expected to hold multiple recordBatches, where each recordBatch has a "tokens"
    field consisting of a single token list. (i.e. each document is a single sequence under a "token" field,
    and the file is a list of such sequences)
    Relies on a compiled metadata file to fetch shardfile lengths, assumes file already exists and is in
    proper csv format (first row "dataset/filename,documents,tokens", subsequent rows these values).

    For each subdataset, splits shard files into x=worldsize fragments and grabs a 1/n contiguous span
    of shard fragments (contiguous to limit file reads from cloud/disk).
    Logs the number of documents owned from each shardfile, and relies on ZCG random bijection to
    map contiguous range of indices to shuffled, noncontiguous set of documents from each shard file.
    Compiles oversamples across subdatasets, and shuffles the list deterministically to hop from file to file.

    At runtime, iterates through documents in each shuffled shard file, pulling each shard on demand.
    Shards are thus pulled no more than [oversample] times.
    Returns documents in chunks up to size max_chunksize, and handles delimiter token placement between documents.

    Streaming_Doc_Dataset uses integer weights to implement dataset weighting via oversampling per-epoch.
    For non-epoch, percentage-based sampling, see Sampling_Dataset, which overrides this logic.
    ...
    Args
    ----
    datapath : str
        Absolute path to the dataset directory. Expects subfolders containing pyarrow shardfiles.
    rank : int
        Current worker index
    worldsize : int
        Total number of workers
    delimiter_token : Any
        Token used to indicate sequence/document breaks. Type should match data type. Required for downstream
        sampling logic (can be removed later via PreProcess_Dataset or Buffer_Dataset's drop_final_token flag).
    bos_token : Any | None
        Optional token used to indicate sequence/document start. Type should match data type.
    datasets : list[str] | None
        A list of subdatasets to draw from. If None, draws from all subfolders.
    weights : list[int] | None
        A list of oversample rates for each subdataset. If None, draws from all subdatasets equally.
    seed : int
        The random seed for deterministic shuffling/sharding
    min_length : int
        Sequences below this length are skipped
    max_chunksize : int
        Maximum sequence length to return. Break long docs into chunks of this size or shorter.
    verbose : bool
        Track setup progress?
    shuffle : bool
        Shuffle shard file and document orders? (Disable for simple testing)
    """

    def __init__(
        self,
        datapath: str,
        rank: int,
        worldsize: int,
        delimiter_token: Any,
        bos_token: Optional[Any] = None,
        datasets: Optional[List[str]] = None,
        weights: Optional[List[int]] = None,
        seed: int = 42,
        min_length: int = 1,
        max_chunksize: int = 1024,
        verbose: bool = False,
        shuffle: bool = True,
    ):
        super(Streaming_Doc_Dataset, self).__init__(rank, worldsize)
        self.seed = seed
        self.data = datapath
        self.min_length = min_length
        assert max_chunksize > 0, f"Max chunksize must be a nonzero positive integer"
        self.chunksize = max_chunksize
        self.eos = delimiter_token
        self.bos = bos_token
        self.verbose = verbose
        self.docset: List[
            Any
<<<<<<< HEAD
        ] = []  # map of doc indices to (shardid, min docid, max docid)
=======
        ] = []  # map of doc indices to (dataset, shardid, min docid, max docid)
        self.datasets = (
            datasets
            if datasets is not None
            else [
                f
                for f in os.listdir(datapath)
                if not os.path.isfile(os.path.join(datapath, f)) and "meta" not in f
            ]
        )
        assert len(self.datasets) > 0, "You must specify at least one dataset"
        self.docs_per_dataset = {}
>>>>>>> 1a3b7339
        self.docs_per_shard = {}

        if weights is not None:
            assert len(weights) == len(
                self.datasets
            ), f"Number of oversample weights {len(weights)} must match number of datasets {len(self.datasets)}"
            for w in weights:
                assert w > 0, f"Oversample rate {w} must be a positive integer"
        self.weights = (
            {self.datasets[i]: weights[i] for i in range(len(self.datasets))}
            if weights is not None
            else {d: 1 for d in self.datasets}
        )
        # Guaranteed inconsistent shuffling across workers
        random.seed(self.seed + rank)

        # Gather per-file document counts from metadata count file(s)
        countfiles = [
            x
            for x in os.listdir(os.path.join(datapath, "meta"))
            if "counts" in x and "csv" in x
        ]
        assert len(countfiles) == 1
        doc_counts = {}
<<<<<<< HEAD
        pathsplit = (datapath, "")
        while len(pathsplit[1]) == 0:
            pathsplit = os.path.split(pathsplit[0])
        pardir, dataset = pathsplit
        self.dataset = dataset
        with open(os.path.join(pardir, "meta", countfiles[0]), "r") as csvfile:
=======
        with open(os.path.join(datapath, "meta", countfiles[0]), "r") as csvfile:
>>>>>>> 1a3b7339
            reader = csv.DictReader(csvfile)
            for row in reader:
                fullpath = row["dataset/filename"]
                prefix = max([fullpath.find("/" + d) for d in self.datasets]) + 1
                if prefix > 0:
                    key = fullpath[prefix:]
                    doc_counts[key] = int(row["documents"])

        # Assemble document sets owned by this worker
        for dataset in self.datasets:
            # Listdir, assemble shardfraglist (ind -> shard, frag)
            shards = [
                shard
                for shard in os.listdir(os.path.join(datapath, dataset))
                if os.path.isfile(os.path.join(datapath, dataset, shard))
                and "arrow" in os.path.join(datapath, dataset, shard)
            ]
            shards.sort()  # Ensure consistent sharding across machines
            start_frag = (rank * worldsize * len(shards)) // worldsize
            end_frag = ((rank + 1) * worldsize * len(shards)) // worldsize
            shardfrags = [
                (shards[i // worldsize], i % worldsize)
                for i in range(start_frag, end_frag)
            ]

            # Read shardfrags, assemble doc list for each file shard (aggregating over fragments):
            ndocs = -1
            docset = {}  # shardid -> (min docid, max docid)
            for i, (shard, frag) in enumerate(shardfrags):
                ndocs = doc_counts[os.path.join(dataset, shard)]
                self.docs_per_shard[(dataset, shard)] = ndocs
                doc_start = (ndocs * frag) // worldsize
                doc_end = (
                    ndocs * frag + ndocs
                ) // worldsize - 1  # Inclusive upper bound
                if shard not in docset:
                    docset[shard] = [doc_start, doc_end]
                min_d, max_d = docset[shard]
                if doc_start < min_d:
                    docset[shard][0] = doc_start
                if doc_end > max_d:
                    docset[shard][1] = doc_end

            # Add all of this dataset's shard entries to self.docset, with oversampling
            doccount = 0
            for shardid in docset:
                for _ in range(self.weights[dataset]):
                    min_d = docset[shardid][0]
                    max_d = docset[shardid][1]
                    self.docset.append((dataset, shardid, min_d, max_d))
                    doccount += max_d - min_d + 1
            self.docs_per_dataset[dataset] = doccount
            self._len = sum(self.docs_per_dataset.values())

            if verbose:
                logging.info(
                    f"    Worker {rank} ingested {len(shardfrags)} shard fragments from {dataset}"
                )

        # Shuffle shardsets across datasets, and flatten
        if shuffle:
            random.shuffle(self.docset)

        self.docset_index = 0
        self.chunk_index = -1

        # Stats
        self.epochs_seen = -1
        self.dataset_tokens_seen = {d: 0 for d in self.datasets}
        self.dataset_docs_seen = {d: 0 for d in self.datasets}
        self.dataset_percent_seen = {d: 0 for d in self.datasets}
        self.lcg_state = seed + rank
        # self.docs_seen: Dict[Any, int] = {}  # (dataset, shard, i) -> # times seen

        self.state_params = [
            "docset_index",
            "chunk_index",
            "epochs_seen",
            "dataset_tokens_seen",
            "dataset_docs_seen",
            "dataset_percent_seen",
            "lcg_state",
            # "docs_seen",
        ]

    def _get_docid(self, i):
        """
        Given a global doc index over the set of docs owned by this worker,
        return the corresponding data/shard/local index
        """
        cur = 0
        assert (
            i <= self._len
        ), f"You have requested an illegal doc index {i}, docset length is {self._len}"
        for dataset, shardid, mind, maxd in self.docset:
            docrange = maxd - mind + 1
            cur += docrange
            if cur > i:
                return dataset, shardid, docrange, mind

    def _get_reader(self, path, newpath, reader):
        """
        If new filepath does not match the current one,
        open a new reader on that filepath (pull file on demand)
        """
        if newpath != path:
            del reader
            if self.verbose:
                logging.info(f"Worker {self.rank} opening new file {newpath}")
            reader = pa.ipc.open_file(newpath)
            path = newpath
        return path, reader

    def _construct_chunk(self, j, doc, n_chunks, dataset):
        """
        Grab a chunk of the desired size from the pyarrow document,
        avoiding unnecessary overhead in case of large docs
        """
        start_index = j * self.chunksize
        n_pull = self.chunksize
        if self.bos is not None:
            if j == 0:
                n_pull -= 1
            else:
                start_index -= 1
        chunk = doc.slice(start_index, n_pull).to_pylist()
        self.tokens_seen += len(chunk)
        # Add bos/eos tokens if needed
        if self.bos is not None and j == 0:
            chunk = [self.bos] + chunk
        if j == n_chunks - 1:
            chunk = chunk + [self.eos]
        return chunk

    def _random_map_docid(self, size):
        """
        Given size of document pool, use saved state (prior index) to generate the next index via LCG.
        Implements within-shard document shuffling without materializing any large doc lists.
        """
        m = 2 ** math.ceil(math.log2(size))  # Round up to nearest power of 2
        a = 5  # A,C values known to work well with powers of 2 (Knuth, 1997, 3.2.1.3)
        c = (self.rank + self.seed) * 2 + 1
        state = self.lcg_state
        while True:
            state = (a * state + c) % m
            if state < size:
                return state

    def __iter__(self):
        docset_offset = self.docset_index
        lcg_offset = self.lcg_state
        residual_chunks = self.chunk_index + 1  # pick up AFTER where the ckp left off
        ndocs = self._len
        path = ""
        reader = None
        while True:
            # Iterate through docs, starting at desired offset
            for i in range(ndocs):
                doc_index = (docset_offset + i) % ndocs

                # Update stats
                if doc_index == 0:
                    self.epochs_seen += 1
                self.docset_index = doc_index
                # Map doc id to dataset, shard, id in file
                dataset, shardid, docrange, mindoc = self._get_docid(doc_index)

                # Read doc
                newpath = os.path.join(self.data, dataset, shardid)
                path, reader = self._get_reader(path, newpath, reader)
                # Map id in file to new (consistently) shuffled id
                doclcg = self._random_map_docid(docrange)
                docid = doclcg + mindoc
                doc = reader.get_batch(docid)["tokens"]
                doclen = len(doc) + 1 if self.bos is None else len(doc) + 2
                if doclen >= self.min_length:
                    n_chunks = math.ceil(
                        doclen / self.chunksize
                    )  # add 1 for delimiter token
                    for j in range(n_chunks):
                        if i == 0 and j < residual_chunks:
                            pass
                        else:
                            self.chunk_index = j
                            # Document complete, update stats
                            if j == n_chunks - 1:
                                self.dataset_docs_seen[dataset] += 1
                                self.dataset_percent_seen[dataset] = (
                                    self.dataset_docs_seen[dataset]
                                    * 100
                                    / (self.docs_per_dataset[dataset] + 1e-9)
                                )
                            yield self._construct_chunk(j, doc, n_chunks, dataset)

                # Advance RNG state
                self.lcg_state = doclcg

            # Load any chunks initially skipped in first doc
            self.docset_index = docset_offset
            self.lcg_state = lcg_offset
            dataset, shardid, docrange, mindoc = self._get_docid(docset_offset)
            docid = self._random_map_docid(docrange) + mindoc
            newpath = os.path.join(self.data, dataset, shardid)
            path, reader = self._get_reader(path, newpath, reader)
            doc = reader.get_batch(docid)["tokens"]
            if len(doc) >= self.min_length:
                n_chunks = math.ceil(
                    (len(doc) + 1) / self.chunksize
                )  # add 1 for delimiter token
                for j in range(residual_chunks):
                    self.chunk_index = j
                    yield self._construct_chunk(j, doc, n_chunks, dataset)

    def load_state_dict(self, state_dicts, sharded_input=False):
        assert (
            self.load_worldsize == self.worldsize
        ), "Streaming_Doc_Dataset does not support rescaling"
        return super().load_state_dict(state_dicts, sharded_input)


class Sampling_Dataset(_Stateful_Dataset):
    """
    A _Stateful_Dataset implementing percentage-based sampling: weights can be floats, and the
    number of tokens seen from each subdataset will match those weights as closely as possible.
    This is accomplished by maintaining a _Stateful_Dataset for each subdataset, and tracking
    the number of tokens emitted by each. Whichever loader is furthest from its target will be
    the next to pass a document.

    All args except for dataset_type, datasets, weights and delimiter are pass-through args for
    the component _Stateful_Datasets and are documented in the appropriate classes.
    ...
    Args
    ----
    dataset_type : Scalable_Shard_Dataset | Streaming_Doc_Dataset
        Underlying iterator for each desired subdataset
    delimiter_token : Any
        Token used to indicate sequence/document breaks. Type should match data type.
    datasets : list[str] | None
        A list of subdatasets to draw from. If None, draws from all subfolders of datapath.
    weights : list(float) | None
        Weights describing what percent of emitted tokens should come from each subdataset.
        Need not sum to 1. If None, tokens are drawn evenly.
    ...
        Pass-through args, see Streaming_Doc_Dataset or Scalable_Shard_Dataset
    """

    def __init__(
        self,
        datapath: str,
        dataset_type: Union[
            Type["Streaming_Doc_Dataset"],
            Type["Scalable_Shard_Dataset"],
        ],
        rank: int,
        worldsize: int,
        delimiter_token: Any,
        datasets=None,
        weights=None,
        verbose=False,
        **kwargs,
    ):
        super().__init__(rank, worldsize)
        self.delimiter = delimiter_token
        self.datasets = (
            datasets
            if datasets is not None
            else [
                f
                for f in os.listdir(datapath)
                if not os.path.isfile(os.path.join(datapath, f)) and "meta" not in f
            ]
        )
        assert len(self.datasets) > 0, "You must specify at least one dataset"

        if weights is not None:
            assert len(weights) == len(
                self.datasets
            ), f"Number of oversample weights {len(weights)} must match number of datasets {len(self.datasets)}"
            for w in weights:
                assert w > 0, f"Sampling rate {w} must be positive"
        self.weights = [1] * len(self.datasets) if weights is None else weights
        self.weights = [w / sum(self.weights) for w in self.weights]

        self.tokens_seen = [0] * len(self.datasets)

        # Build subdataset iterators
        self.data = []
        for i, d in enumerate(self.datasets):
            self.data.append(
<<<<<<< HEAD
                dataset_type(
                    datapath=os.path.join(datapath, d),
=======
                dataset(
                    datapath=datapath,
>>>>>>> 1a3b7339
                    rank=rank,
                    worldsize=worldsize,
                    delimiter_token=delimiter_token,
                    weights=None,
                    datasets=[d],
                    verbose=verbose,
                    **kwargs,
                )
            )
            if verbose:
                logging.info(
                    f"Worker {rank} assembled subdataset iterator for {d}, {i+1} of {len(self.datasets)}"
                )

        self.current_iterator = -1
        self.state_params = ["tokens_seen", "current_iterator"]

    def __iter__(self):
        # Grab one doc at a time in random order
        data = [iter(d) for d in self.data]
        while True:
            if self.current_iterator != -1:
                # Finish current document
                out = next(data[self.current_iterator])
                self.tokens_seen[self.current_iterator] += len(out)
                if out[-1] == self.delimiter:
                    self.current_iterator = -1
                yield out
            else:
                # Choose new subdataset to draw from
                # (whichever is currently most underrepresented compared to target rate)
                offset = [
                    self.weights[i]
                    - self.tokens_seen[i] / (sum(self.tokens_seen) + 1e-9)
                    for i in range(len(self.datasets))
                ]
                offset_argmax = max((diff, i) for i, diff in enumerate(offset))[1]
                self.current_iterator = offset_argmax

    def state_dict(self):
        # Manually add state of all subloaders to self state
        out = {
            self.statename("sample_iterator_states"): [
                d.state_dict() for d in self.data
            ]
        }
        out.update(super().state_dict())
        return out

    def load_state_dict(self, state_dicts, sharded_input=False):
        # Load stats
        sharded_dicts = super().load_state_dict(state_dicts, sharded_input)
        # Load sub-iterator states
        for i, subdata in enumerate(self.data):
            # Grab just that sub-iterator across all ranks
            subdata.load_worldsize = self.load_worldsize
            subdata.load_state_dict(
                [
                    sd[self.statename("sample_iterator_states")][i]
                    for sd in sharded_dicts
                ],
                True,
            )
        return sharded_dicts


class Scalable_Shard_Dataset(_Stateful_Dataset):
    """
    A _Stateful_Dataset implementing rescalability: loading from checkpoint into a different
    number of gpus will nonetheless keep avoiding all data previously seen in the current epoch.
    This is accomplished by maintaining a large number of small Streaming_Doc_Datasets, which track
    state individually and reshard over n_gpus.

    All keywords except the first are simple pass-through arguments and are documented in Streaming_Doc_Dataset.
    ...
    Args
    ----
    datapath : str
        Absolute path to the dataset directory. Expects subfolders containing pyarrow shardfiles.
    rank : int
        Current worker index
    worldsize : int
        Total number of workers
    delimiter_token : Any
        Token used to indicate sequence/document breaks. Type should match data type.
    n_logical_shards : int
        Number of logical shards. Must be a multiple of world size.
    ...
        Pass-through args, see Streaming_Doc_Dataset
    """

    def __init__(
        self,
        datapath: str,
        rank: int,
        worldsize: int,
        delimiter_token: Any,
        n_logical_shards: int = 2048,
        verbose=False,
        **kwargs,
    ):
        assert (
            n_logical_shards % worldsize == 0
        ), f"World size {worldsize} must divide n_logical_shards {n_logical_shards} evenly"
        assert (
            n_logical_shards > 0
        ), f"n_logical_shards {n_logical_shards} must be a positive integer"

        super().__init__(rank, worldsize)
        self.data = []
        self.docset: List[Any] = []
        self.n_logicals = n_logical_shards // worldsize
        self.total_shards = n_logical_shards
        self.delimiter = delimiter_token

        logicals = list(range(n_logical_shards))
        self.logicals_owned = _shard_partition(logicals, self.rank, self.worldsize)
        assert len(self.logicals_owned) == self.n_logicals

        # Build logical shards
        for i in range(self.n_logicals):
            self.data.append(
                Streaming_Doc_Dataset(
                    datapath=datapath,
                    worldsize=n_logical_shards,
                    rank=self.logicals_owned[i],
                    delimiter_token=delimiter_token,
                    verbose=(rank == 0),
                    **kwargs,
                )
            )
            if verbose:
                logging.info(
                    f"Worker {rank} assembled logical shard {self.logicals_owned[i]}, {i+1} of {self.n_logicals}"
                )

        # Fetch logical shard sampling stats
        self.n_docs_remaining = [d._len for d in self.data]

        # Position "state", used only for maintaining order when n_workers is unchanged
        # For scaling up or down, logical position is meaningless, and reset
        self.current_reader = None
        self.shuffle_state = self.rank
        self.logical_shard_states = None
        self.state_params = ["current_reader", "shuffle_state"]
        self.reshard_params = ["n_docs_remaining", "logical_shard_states"]

    def __iter__(self):
        # Grab one doc at a time in random order
        data = [iter(d) for d in self.data]
        while True:
            # Sample logical shard (or load from ckp)
            if self.current_reader is not None:
                ind = self.current_reader
            else:
<<<<<<< HEAD
                ind = torch.multinomial(
                    torch.tensor(self.n_docs_remaining, dtype=torch.float),
                    1,
                    generator=self.generator,
                ).item()
=======
                random.seed(self.shuffle_state)
                ind = random.choices(
                    list(range(self.n_logicals)), weights=self.n_docs_remaining, k=1
                )[0]
                self.shuffle_state = (self.shuffle_state + 1) % 10000
>>>>>>> 1a3b7339
            self.current_reader = ind
            # Read doc
            out = next(data[ind])
            while out[-1] != self.delimiter:
                yield out
                out = next(data[ind])
            # Update state to show we've finished the doc
            self.current_reader = None
            self.n_docs_remaining[ind] -= 1
            if sum(self.n_docs_remaining) == 0:
                self.n_docs_remaining = [d._len for d in self.data]
                self.generator.manual_seed(self.rank)
            # Return final piece of doc
            yield out

    def state_dict(self):
        self.logical_shard_states = [d.state_dict() for d in self.data]
        return super().state_dict()

    def load_state_dict(self, state_dicts, sharded_input=False):
        sharded_dicts = super().load_state_dict(state_dicts, sharded_input)
        for i in range(self.n_logicals):
            self.data[i].load_state_dict([self.logical_shard_states[i]], True)
        return sharded_dicts<|MERGE_RESOLUTION|>--- conflicted
+++ resolved
@@ -600,22 +600,7 @@
         self.verbose = verbose
         self.docset: List[
             Any
-<<<<<<< HEAD
         ] = []  # map of doc indices to (shardid, min docid, max docid)
-=======
-        ] = []  # map of doc indices to (dataset, shardid, min docid, max docid)
-        self.datasets = (
-            datasets
-            if datasets is not None
-            else [
-                f
-                for f in os.listdir(datapath)
-                if not os.path.isfile(os.path.join(datapath, f)) and "meta" not in f
-            ]
-        )
-        assert len(self.datasets) > 0, "You must specify at least one dataset"
-        self.docs_per_dataset = {}
->>>>>>> 1a3b7339
         self.docs_per_shard = {}
 
         if weights is not None:
@@ -640,16 +625,12 @@
         ]
         assert len(countfiles) == 1
         doc_counts = {}
-<<<<<<< HEAD
         pathsplit = (datapath, "")
         while len(pathsplit[1]) == 0:
             pathsplit = os.path.split(pathsplit[0])
         pardir, dataset = pathsplit
         self.dataset = dataset
         with open(os.path.join(pardir, "meta", countfiles[0]), "r") as csvfile:
-=======
-        with open(os.path.join(datapath, "meta", countfiles[0]), "r") as csvfile:
->>>>>>> 1a3b7339
             reader = csv.DictReader(csvfile)
             for row in reader:
                 fullpath = row["dataset/filename"]
@@ -939,13 +920,8 @@
         self.data = []
         for i, d in enumerate(self.datasets):
             self.data.append(
-<<<<<<< HEAD
                 dataset_type(
                     datapath=os.path.join(datapath, d),
-=======
-                dataset(
-                    datapath=datapath,
->>>>>>> 1a3b7339
                     rank=rank,
                     worldsize=worldsize,
                     delimiter_token=delimiter_token,
@@ -1101,19 +1077,11 @@
             if self.current_reader is not None:
                 ind = self.current_reader
             else:
-<<<<<<< HEAD
                 ind = torch.multinomial(
                     torch.tensor(self.n_docs_remaining, dtype=torch.float),
                     1,
                     generator=self.generator,
                 ).item()
-=======
-                random.seed(self.shuffle_state)
-                ind = random.choices(
-                    list(range(self.n_logicals)), weights=self.n_docs_remaining, k=1
-                )[0]
-                self.shuffle_state = (self.shuffle_state + 1) % 10000
->>>>>>> 1a3b7339
             self.current_reader = ind
             # Read doc
             out = next(data[ind])
