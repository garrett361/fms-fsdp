from fms.models.llama import LLaMAConfig

from fms_fsdp.config import train_config


def update_config(config, **kwargs):
    if isinstance(config, (tuple, list)):
        for c in config:
            update_config(c, **kwargs)
    else:
        for k, v in kwargs.items():
            if hasattr(config, k):
                setattr(config, k, v)
            elif "." in k:
                config_name, param_name = k.split(".")
                if type(config).__name__ == config_name:
                    if hasattr(config, param_name):
                        setattr(config, param_name, v)
                    else:
                        print(f"Warning: {config_name} does not accept parameter: {k}")
            elif isinstance(config, train_config):
                print(f"Warning: unknown parameter {k}")


def get_model_config(model_variant):
    if model_variant == "llama2_70b":
        llama_config = LLaMAConfig(
            emb_dim=8192,
            multiple_of=4096,
            nheads=64,
            kvheads=8,
            nlayers=80,
            hidden_grow_factor=28672 / 8192,
        )
    elif model_variant == "llama2_34b":
        llama_config = LLaMAConfig(
            emb_dim=8192,
            nheads=64,
            kvheads=8,
            nlayers=48,
            hidden_grow_factor=22016 / 8192,
        )
    elif model_variant == "llama2_13b":
        llama_config = LLaMAConfig(
            emb_dim=5120,
            nheads=40,
            nlayers=40,
            hidden_grow_factor=13824 / 5120,
        )
    elif model_variant == "llama2_7b":
        llama_config = LLaMAConfig(
            hidden_grow_factor=3,
            kvheads=8,
        )
    elif model_variant == "llama2_1.4b":
        llama_config = LLaMAConfig(
            emb_dim=2048,
            nheads=16,
            nlayers=24,
            hidden_grow_factor=3,
            kvheads=4,
        )
    elif model_variant == "llama3_8b":
        llama_config = LLaMAConfig(
            src_vocab_size=128256,
            emb_dim=4096,
            nheads=32,
            kvheads=8,
            nlayers=32,
            hidden_grow_factor=3.5,
            max_expected_seq_len=8192,
        )
    elif model_variant == "llama3_8b_4k":
        llama_config = LLaMAConfig(
            src_vocab_size=128256,
            emb_dim=4096,
            nheads=32,
            kvheads=8,
            nlayers=32,
            hidden_grow_factor=3.5,
            max_expected_seq_len=4096,
        )
    elif model_variant == "llama3_1.8b":
        llama_config = LLaMAConfig(
            src_vocab_size=128256,
            emb_dim=2048,
            nheads=16,
            kvheads=8,
            nlayers=24,
            hidden_grow_factor=3.5,
            max_expected_seq_len=8192,
        )
    elif model_variant == "llama3_1.8b_4k":
        llama_config = LLaMAConfig(
            src_vocab_size=128256,
            emb_dim=2048,
            nheads=16,
            kvheads=8,
            nlayers=24,
            hidden_grow_factor=3.5,
            max_expected_seq_len=4096,
        )
<<<<<<< HEAD
    elif model_variant == "llama3_3.2b":
        llama_config = LLaMAConfig(
            src_vocab_size=128256,
            emb_dim=3072,
            nheads=24,
            kvheads=8,
            nlayers=24,
            hidden_grow_factor=8 / 3,
            max_expected_seq_len=8192,
        )
    elif model_variant == "llama3_3.2b_4k":
        llama_config = LLaMAConfig(
            src_vocab_size=128256,
            emb_dim=3072,
            nheads=24,
            kvheads=8,
            nlayers=24,
            hidden_grow_factor=8 / 3,
=======
    elif model_variant == "llama3_1.8b_tele16":
        llama_config = LLaMAConfig(
            src_vocab_size=128256,
            emb_dim=2048,
            nheads=32,
            kvheads=2,
            nlayers=24,
            hidden_grow_factor=3.75,
            max_expected_seq_len=4096,
        )
    elif model_variant == "llama3_1.8b_tele4":
        llama_config = LLaMAConfig(
            src_vocab_size=128256,
            emb_dim=2048,
            nheads=16,
            kvheads=4,
            nlayers=24,
            hidden_grow_factor=3.5,
>>>>>>> 57e3ffd5
            max_expected_seq_len=4096,
        )
    elif model_variant == "llama3_70b":
        llama_config = LLaMAConfig(
            src_vocab_size=128256,
            emb_dim=8192,
            nheads=64,
            kvheads=8,
            nlayers=80,
            hidden_grow_factor=3.5,
            max_expected_seq_len=8192,
        )
    elif model_variant == "llama3_70b_4k":
        llama_config = LLaMAConfig(
            src_vocab_size=128256,
            emb_dim=8192,
            nheads=64,
            kvheads=8,
            nlayers=80,
            hidden_grow_factor=3.5,
            max_expected_seq_len=4096,
        )
    elif model_variant == "llama3_194m_4k":
        llama_config = LLaMAConfig(
            src_vocab_size=128256,
            emb_dim=1024,
            nheads=8,
            nlayers=10,
            max_expected_seq_len=4096,
        )
    else:
        raise ValueError(f"model variant {model_variant} not supported.")

    return llama_config<|MERGE_RESOLUTION|>--- conflicted
+++ resolved
@@ -100,7 +100,6 @@
             hidden_grow_factor=3.5,
             max_expected_seq_len=4096,
         )
-<<<<<<< HEAD
     elif model_variant == "llama3_3.2b":
         llama_config = LLaMAConfig(
             src_vocab_size=128256,
@@ -119,26 +118,6 @@
             kvheads=8,
             nlayers=24,
             hidden_grow_factor=8 / 3,
-=======
-    elif model_variant == "llama3_1.8b_tele16":
-        llama_config = LLaMAConfig(
-            src_vocab_size=128256,
-            emb_dim=2048,
-            nheads=32,
-            kvheads=2,
-            nlayers=24,
-            hidden_grow_factor=3.75,
-            max_expected_seq_len=4096,
-        )
-    elif model_variant == "llama3_1.8b_tele4":
-        llama_config = LLaMAConfig(
-            src_vocab_size=128256,
-            emb_dim=2048,
-            nheads=16,
-            kvheads=4,
-            nlayers=24,
-            hidden_grow_factor=3.5,
->>>>>>> 57e3ffd5
             max_expected_seq_len=4096,
         )
     elif model_variant == "llama3_70b":
